"""
Ordinal loss functions
"""
# pylint: disable=too-few-public-methods
from typing import Optional, Any, Dict

import tensorflow as tf
from tensorflow.keras import losses
from tensorflow.python.framework import dtypes

from .utils import encode_ordinal_labels
from .types import FloatArray


def _coral_ordinal_loss_no_reduction(
        logits: tf.Tensor,
        levels: tf.Tensor,
        importance: tf.Tensor) -> tf.Tensor:
    """Compute ordinal loss without reduction."""
    levels = tf.cast(levels, dtype=logits.dtype)
    importance = tf.cast(importance, dtype=logits.dtype)
    return -tf.reduce_sum(
        (
            tf.math.log_sigmoid(logits) * levels
            + (tf.math.log_sigmoid(logits) - logits) * (1.0 - levels)
        ) * importance,
        axis=1,
    )


def _reduce_losses(
        values: tf.Tensor,
        reduction: losses.Reduction) -> tf.Tensor:
    """Reduces loss values to specified reduction."""
    if reduction == losses.Reduction.NONE:
        return values

    if reduction in [
        losses.Reduction.AUTO,
        losses.Reduction.SUM_OVER_BATCH_SIZE,
    ]:
        return tf.reduce_mean(values)

    if reduction == losses.Reduction.SUM:
        return tf.reduce_sum(values)

    raise ValueError(f"'{reduction}' is not a valid reduction.")


# The outer function is a constructor to create a loss function using a certain number of classes.
@tf.keras.utils.register_keras_serializable(package="coral_ordinal")
class CoralOrdinalCrossEntropy(losses.Loss):
    """Computes ordinal cross entropy based on ordinal predictions and outcomes."""

    num_classes: Optional[int]
    sparse: bool
    importance_weights: Optional[FloatArray]
    from_type: str

    def __init__(
            self,
            num_classes: Optional[int] = None,
            sparse: bool = True,
            importance_weights: Optional[FloatArray] = None,
            from_type: str = "ordinal_logits",
            name: str = "ordinal_crossentropy",
            **kwargs: Any) -> None:
        """Cross-entropy loss designed for ordinal outcomes.

        Args:
          num_classes: number of ranks (aka labels or values) in the ordinal variable.
            This is optional; can be inferred from size of y_pred at runtime.
          importance_weights: class weights for each binary classification task.
          from_type: one of "ordinal_logits" (default), "logits", or "probs".
            Ordinal logits are the output of a CoralOrdinal() layer with no activation.
            (Not yet implemented) Logits are the output of a dense layer with no activation.
            (Not yet implemented) Probs are the probability outputs of a softmax or ordinal_softmax
            layer.
          name: name of layer
          **kwargs: keyword arguments passed to Loss().
        """
        super().__init__(name=name, **kwargs)
        self.num_classes = num_classes
        self.sparse = sparse
        self.importance_weights = importance_weights
        self.from_type = from_type

    # Following https://www.tensorflow.org/api_docs/python/tf/keras/losses/Loss
    def call(
            self,
            y_true: tf.Tensor,
            y_pred: tf.Tensor,
            sample_weight: Optional[tf.Tensor] = None) -> tf.Tensor:
        """Forward pass"""

        from_type = self.from_type
        importance_weights = self.importance_weights
        y_pred = tf.convert_to_tensor(y_pred)

        if self.num_classes is None:
            self.num_classes = int(y_pred.get_shape().as_list()[1]) + 1

        if self.sparse:
            # Convert each true label to a vector of ordinal level indicators.
            # This also ensures that tf_levels is the same type as y_pred (presumably a float).
            y_true = encode_ordinal_labels(
                tf.squeeze(y_true), self.num_classes, dtype=y_pred.dtype)

        if importance_weights is None:
            importance_weights = tf.ones(self.num_classes - 1, dtype=tf.float32)
        else:
            importance_weights = tf.cast(importance_weights, dtype=tf.float32)

        if from_type == "ordinal_logits":
            loss_values = _coral_ordinal_loss_no_reduction(
                y_pred, y_true, importance_weights
            )
        elif from_type == "probs":
            raise NotImplementedError("not yet implemented")
        elif from_type == "logits":
            raise NotImplementedError("not yet implemented")
        else:
            raise ValueError(f"Unknown from_type value {from_type}")

        if sample_weight is not None:
            sample_weight = tf.cast(sample_weight, loss_values.dtype)
            loss_values = tf.multiply(loss_values, sample_weight)

        return _reduce_losses(loss_values, self.reduction)

    def get_config(self) -> Dict[str, Any]:
        """Return configuration for serializing"""
        config = {
            "num_classes": self.num_classes,
            "sparse": self.sparse,
            "importance_weights": self.importance_weights,
            "from_type": self.from_type,
        }
        base_config = super().get_config()
        return {**base_config, **config}


@tf.keras.utils.register_keras_serializable(package="coral_ordinal")
class CornOrdinalCrossEntropy(losses.Loss):
    """Implements CORN ordinal loss function for logits.

    Computes the CORN loss described in https://arxiv.org/abs/2111.08851
    """

    num_classes: Optional[int]
    sparse: bool

    def __init__(
            self,
            num_classes: Optional[int] = None,
            sparse: bool = True,
            **kwargs: Any) -> None:
        """Initializes class."""
        super().__init__(**kwargs)
<<<<<<< HEAD
=======

>>>>>>> 7bc47de5
        self.num_classes = num_classes
        self.sparse = sparse

    def get_config(self) -> Dict[str, Any]:
        """Return configuration for serializing"""
        config = {
            "num_classes": self.num_classes,
            "sparse": self.sparse,
        }
        base_config = super().get_config()
        return {**base_config, **config}

    def call(
            self,
            y_true: tf.Tensor,
            y_pred: tf.Tensor,
            sample_weight: Optional[tf.Tensor] = None) -> tf.Tensor:
        """Forward pass

        Args:
          y_true: true labels (0..N-1)
          y_pred: predicted logits (from CornLayer())
          sample_weight: optional; provide sample weights for each sample.

        Returns:
          loss: tf.Tensor, that contains the loss value.
        """
        y_pred = tf.convert_to_tensor(y_pred, dtype=tf.float32)
        y_true = tf.cast(y_true, y_pred.dtype)
        if self.num_classes is None:
            self.num_classes = int(y_pred.get_shape().as_list()[1]) + 1

        if self.sparse:
<<<<<<< HEAD
            dense = encode_ordinal_labels(y_true, self.num_classes, dtype=tf.bool)
        else:
            dense = tf.cast(y_true, dtype=tf.bool)

        if len(dense.shape) == 3:
            dense = dense[:, 0, :]
=======
            tmp = tf.squeeze(y_true)
            sets = [(tmp > i) for i in range(self.num_classes - 1)]
        else:
            tmp = tf.cast(y_true, tf.bool)
            sets = [tmp[:, i] for i in range(self.num_classes - 1)]

        n_examples = tf.shape(y_pred)[0]
        loss_values = tf.zeros(n_examples)
        set_mask = tf.cast(tf.ones(n_examples), tf.bool)
        for task_index, label_gt_i in enumerate(sets):
>>>>>>> 7bc47de5

        n_examples = tf.shape(y_pred)[0]
        loss_values = tf.zeros(n_examples)
        set_mask = tf.cast(tf.ones(n_examples), tf.bool)
        for i in range(self.num_classes - 1):
            label_gt_i = tf.squeeze(dense[:, i])
            pred_task = tf.gather(y_pred, i, axis=1)
            losses_task = tf.where(
                set_mask,
                tf.where(
                    label_gt_i,
                    tf.math.log_sigmoid(pred_task),  # if label > i
                    tf.math.log_sigmoid(pred_task) - pred_task,  # if label <= i
                ),
                0.0,  # don't add to loss if label is <= i - 1
            )
            loss_values -= losses_task
            set_mask = label_gt_i
        loss_values /= self.num_classes

        if sample_weight is not None:
            sample_weight = tf.cast(sample_weight, loss_values.dtype)
            loss_values = tf.multiply(loss_values, sample_weight)

        return _reduce_losses(loss_values, self.reduction)<|MERGE_RESOLUTION|>--- conflicted
+++ resolved
@@ -157,10 +157,6 @@
             **kwargs: Any) -> None:
         """Initializes class."""
         super().__init__(**kwargs)
-<<<<<<< HEAD
-=======
-
->>>>>>> 7bc47de5
         self.num_classes = num_classes
         self.sparse = sparse
 
@@ -194,25 +190,12 @@
             self.num_classes = int(y_pred.get_shape().as_list()[1]) + 1
 
         if self.sparse:
-<<<<<<< HEAD
             dense = encode_ordinal_labels(y_true, self.num_classes, dtype=tf.bool)
         else:
             dense = tf.cast(y_true, dtype=tf.bool)
 
         if len(dense.shape) == 3:
             dense = dense[:, 0, :]
-=======
-            tmp = tf.squeeze(y_true)
-            sets = [(tmp > i) for i in range(self.num_classes - 1)]
-        else:
-            tmp = tf.cast(y_true, tf.bool)
-            sets = [tmp[:, i] for i in range(self.num_classes - 1)]
-
-        n_examples = tf.shape(y_pred)[0]
-        loss_values = tf.zeros(n_examples)
-        set_mask = tf.cast(tf.ones(n_examples), tf.bool)
-        for task_index, label_gt_i in enumerate(sets):
->>>>>>> 7bc47de5
 
         n_examples = tf.shape(y_pred)[0]
         loss_values = tf.zeros(n_examples)
